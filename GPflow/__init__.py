# Copyright 2016 alexggmatthews, James Hensman
# 
# Licensed under the Apache License, Version 2.0 (the "License");
# you may not use this file except in compliance with the License.
# You may obtain a copy of the License at
# 
# http://www.apache.org/licenses/LICENSE-2.0
# 
# Unless required by applicable law or agreed to in writing, software
# distributed under the License is distributed on an "AS IS" BASIS,
# WITHOUT WARRANTIES OR CONDITIONS OF ANY KIND, either express or implied.
# See the License for the specific language governing permissions and
# limitations under the License.


# flake8: noqa
from __future__ import absolute_import
<<<<<<< HEAD
from . import likelihoods, kernels, ekernels, param, model, gpmc, sgpmc, priors, gpr, svgp, vgp, sgpr, gplvm, tf_wraps, tf_hacks, coldeep
=======
from . import (likelihoods, kernels, ekernels, param, model, gpmc, sgpmc, priors, gpr, svgp, vgp, sgpr, gplvm, tf_wraps,
               tf_hacks)
>>>>>>> 3a713e83
from ._version import __version__
from ._settings import settings<|MERGE_RESOLUTION|>--- conflicted
+++ resolved
@@ -15,11 +15,7 @@
 
 # flake8: noqa
 from __future__ import absolute_import
-<<<<<<< HEAD
-from . import likelihoods, kernels, ekernels, param, model, gpmc, sgpmc, priors, gpr, svgp, vgp, sgpr, gplvm, tf_wraps, tf_hacks, coldeep
-=======
 from . import (likelihoods, kernels, ekernels, param, model, gpmc, sgpmc, priors, gpr, svgp, vgp, sgpr, gplvm, tf_wraps,
-               tf_hacks)
->>>>>>> 3a713e83
+               tf_hacks, coldeep)
 from ._version import __version__
 from ._settings import settings