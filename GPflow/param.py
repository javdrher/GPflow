--- conflicted
+++ resolved
@@ -75,11 +75,7 @@
     >>> self.get_free_state
     >>> self.set_state
 
-<<<<<<< HEAD
     transform between self.value and the free state.
-=======
-    transform between self._array and the free state.
->>>>>>> 0ba22cd2
 
     To apply a transform to the Param, simply set the transform attribute
     with a GPflow.transforms object
@@ -169,14 +165,9 @@
 
     def set_state(self, x):
         """
-<<<<<<< HEAD
-        Given a vector x representing the 'free' state of this param, transform
+        Given a vector x representing the 'free' state of this Param, transform
         it 'forwards' and store the result in self._array. The values in
         self._array can be accessed using self.value
-=======
-        Given a vector x representing the 'free' state of this Param, transform
-        it 'forwards' and store the result in self._array.
->>>>>>> 0ba22cd2
 
         This is a numpy method.
         """
